--- conflicted
+++ resolved
@@ -7,23 +7,6 @@
 import torch.nn as nn
 from grl.neural_network.activation import get_activation
 
-# from grl.neural_network import register_module
-class  statenocder(torch.nn.Module):
-    def __init__(self, input_dims, output_dim):
-        super(statenocder, self).__init__()
-        self.fc1 = torch.nn.Linear(input_dims, 256)  
-        self.fc2 = torch.nn.Linear(256, 256)  
-        self.fc3 = torch.nn.Linear(256, output_dim)  # 修正：最后一层输出维度为 output_dim
-
-        self.relu = torch.nn.ReLU()  # ReLU 激活函数
-
-    def forward(self, x: dict) -> torch.Tensor:
-        concatenated_tensor = torch.cat([v for v in x.values()], dim=1)  
-        output = self.relu(self.fc1(concatenated_tensor))  
-        output = self.relu(self.fc2(output))  
-        output = self.fc3(output)  # 最后一层不需要 ReLU    
-        return output
-# register_module(MyModule, "statenocder")
 
 # from grl.neural_network import register_module
 class  TensorDictencoder(torch.nn.Module):
@@ -357,11 +340,7 @@
     "GaussianFourierProjectionEncoder".lower(): GaussianFourierProjectionEncoder,
     "ExponentialFourierProjectionTimeEncoder".lower(): ExponentialFourierProjectionTimeEncoder,
     "SinusoidalPosEmb".lower(): SinusoidalPosEmb,
-<<<<<<< HEAD
+    "TensorDictencoder".lower(): TensorDictencoder,
     "MLPEncoder".lower(): MLPEncoder,
     "MultiMLPEncoder".lower(): MultiMLPEncoder,
-    "statenocder".lower(): statenocder,
-=======
-    "TensorDictencoder".lower(): TensorDictencoder,
->>>>>>> af1ac4bc
 }