import math

import numpy as np
import torch
import torch.nn as nn


def get_encoder(type: str):
    """
    Overview:
        Get the encoder module by the encoder type.
    Arguments:
        type (:obj:`str`): The encoder type.
    """

    if type.lower() in ENCODERS:
        return ENCODERS[type.lower()]
    else:
        raise ValueError(f"Unknown encoder type: {type}")


class GaussianFourierProjectionTimeEncoder(nn.Module):
    r"""
    Overview:
        Gaussian random features for encoding time variable.
        This module is used as the encoder of time in generative models such as diffusion model.
        It transforms the time :math:`t` to a high-dimensional embedding vector :math:`\phi(t)`.
        The output embedding vector is computed as follows:

        .. math::

            \phi(t) = [ \sin(t \cdot w_1), \cos(t \cdot w_1), \sin(t \cdot w_2), \cos(t \cdot w_2), \ldots, \sin(t \cdot w_{\text{embed\_dim} / 2}), \cos(t \cdot w_{\text{embed\_dim} / 2}) ]

        where :math:`w_i` is a random scalar sampled from the Gaussian distribution.
    Interfaces:
        ``__init__``, ``forward``.
    """

    def __init__(self, embed_dim, scale=30.0):
        """
        Overview:
            Initialize the Gaussian Fourier Projection Time Encoder according to arguments.
        Arguments:
            embed_dim (:obj:`int`): The dimension of the output embedding vector.
            scale (:obj:`float`): The scale of the Gaussian random features.
        """
        super().__init__()
        # Randomly sample weights during initialization. These weights are fixed
        # during optimization and are not trainable.
        self.W = nn.Parameter(
            torch.randn(embed_dim // 2) * scale * 2 * np.pi, requires_grad=False
        )

    def forward(self, x):
        """
        Overview:
            Return the output embedding vector of the input time step.
        Arguments:
            x (:obj:`torch.Tensor`): Input time step tensor.
        Returns:
            output (:obj:`torch.Tensor`): Output embedding vector.
        Shapes:
            x (:obj:`torch.Tensor`): :math:`(B,)`, where B is batch size.
            output (:obj:`torch.Tensor`): :math:`(B, embed_dim)`, where B is batch size, embed_dim is the \
                dimension of the output embedding vector.
        Examples:
            >>> encoder = GaussianFourierProjectionTimeEncoder(128)
            >>> x = torch.randn(100)
            >>> output = encoder(x)
        """
        x_proj = x[..., None] * self.W[None, :]
        return torch.cat([torch.sin(x_proj), torch.cos(x_proj)], dim=-1)


class GaussianFourierProjectionEncoder(nn.Module):
    r"""
    Overview:
        Gaussian random features for encoding variables.
        This module can be seen as a generalization of GaussianFourierProjectionTimeEncoder for encoding multi-dimensional variables.
        It transforms the input tensor :math:`x` to a high-dimensional embedding vector :math:`\phi(x)`.
        The output embedding vector is computed as follows:

        .. math::

                \phi(x) = [ \sin(x \cdot w_1), \cos(x \cdot w_1), \sin(x \cdot w_2), \cos(x \cdot w_2), \ldots, \sin(x \cdot w_{\text{embed\_dim} / 2}), \cos(x \cdot w_{\text{embed\_dim} / 2}) ]

        where :math:`w_i` is a random scalar sampled from the Gaussian distribution.
    Interfaces:
        ``__init__``, ``forward``.
    """

    def __init__(self, embed_dim, x_shape, flatten=True, scale=30.0):
        """
        Overview:
            Initialize the Gaussian Fourier Projection Time Encoder according to arguments.
        Arguments:
            embed_dim (:obj:`int`): The dimension of the output embedding vector.
            x_shape (:obj:`tuple`): The shape of the input tensor.
            flatten (:obj:`bool`): Whether to flatten the output tensor afyer applying the encoder.
            scale (:obj:`float`): The scale of the Gaussian random features.
        """
        super().__init__()
        # Randomly sample weights during initialization. These weights are fixed
        # during optimization and are not trainable.
        self.W = nn.Parameter(
            torch.randn(embed_dim // 2) * scale * 2 * np.pi, requires_grad=False
        )
        self.x_shape = x_shape
        self.flatten = flatten

    def forward(self, x):
        """
        Overview:
            Return the output embedding vector of the input time step.
        Arguments:
            x (:obj:`torch.Tensor`): Input time step tensor.
        Returns:
            output (:obj:`torch.Tensor`): Output embedding vector.
        Shapes:
            x (:obj:`torch.Tensor`): :math:`(B, D)`, where B is batch size.
            output (:obj:`torch.Tensor`): :math:`(B, D * embed_dim)` if flatten is True, otherwise :math:`(B, D, embed_dim)`.
                where B is batch size, embed_dim is the dimension of the output embedding vector, D is the shape of the input tensor.
        Examples:
            >>> encoder = GaussianFourierProjectionTimeEncoder(128)
            >>> x = torch.randn(torch.Size([100, 10]))
            >>> output = encoder(x)
        """
        x_proj = x[..., None] * self.W[None, :]
        x_proj = torch.cat([torch.sin(x_proj), torch.cos(x_proj)], dim=-1)

        # if x shape is (B1, ..., Bn, **x_shape), then the output shape is (B1, ..., Bn, np.prod(x_shape) * embed_dim)
        if self.flatten:
            x_proj = torch.flatten(x_proj, start_dim=-1 - self.x_shape.__len__())

        return x_proj


class ExponentialFourierProjectionTimeEncoder(nn.Module):
    r"""
    Overview:
        Expoential Fourier Projection Time Encoder.
        It transforms the time :math:`t` to a high-dimensional embedding vector :math:`\phi(t)`.
        The output embedding vector is computed as follows:

        .. math::

                \phi(t) = [ \sin(t \cdot w_1), \cos(t \cdot w_1), \sin(t \cdot w_2), \cos(t \cdot w_2), \ldots, \sin(t \cdot w_{\text{embed\_dim} / 2}), \cos(t \cdot w_{\text{embed\_dim} / 2}) ]

            where :math:`w_i` is a random scalar sampled from a uniform distribution, then transformed by exponential function.
        There is an additional MLP layer to transform the frequency embedding:

        .. math::

            \text{MLP}(\phi(t)) = \text{SiLU}(\text{Linear}(\text{SiLU}(\text{Linear}(\phi(t)))))

    Interfaces:
        ``__init__``, ``forward``
    """

    def __init__(self, hidden_size, frequency_embedding_size=256):
        """
        Overview:
            Initialize the timestep embedder.
        Arguments:
            hidden_size (:obj:`int`): The hidden size.
            frequency_embedding_size (:obj:`int`): The size of the frequency embedding.
        """
        super().__init__()
        self.mlp = nn.Sequential(
            nn.Linear(frequency_embedding_size, hidden_size, bias=True),
            nn.SiLU(),
            nn.Linear(hidden_size, hidden_size, bias=True),
        )
        self.frequency_embedding_size = frequency_embedding_size

    # TODO: simplify this function
    @staticmethod
    def timestep_embedding(t, embed_dim, max_period=10000):
        """
        Overview:
            Create sinusoidal timestep embeddings.
        Arguments:
            t (:obj:`torch.Tensor`): a 1-D Tensor of N indices, one per batch element. These may be fractional.
            embed_dim (:obj:`int`): the dimension of the output.
            max_period (:obj:`int`): controls the minimum frequency of the embeddings.
        """

        # https://github.com/openai/glide-text2im/blob/main/glide_text2im/nn.py
        half = embed_dim // 2
        freqs = torch.exp(
            -math.log(max_period)
            * torch.arange(start=0, end=half, dtype=torch.float32)
            / half
        ).to(device=t.device)
        if len(t.shape) == 0:
            t = t.unsqueeze(0)
        args = t[:, None].float() * freqs[None]
        embedding = torch.cat([torch.cos(args), torch.sin(args)], dim=-1)
        if embed_dim % 2:
            embedding = torch.cat(
                [embedding, torch.zeros_like(embedding[:, :1])], dim=-1
            )
        return embedding

    def forward(self, t: torch.Tensor):
        """
        Overview:
            Return the output embedding vector of the input time step.
        Arguments:
            t (:obj:`torch.Tensor`): Input time step tensor.
        """
        t_freq = self.timestep_embedding(t, self.frequency_embedding_size)
        t_emb = self.mlp(t_freq)
        return t_emb

<<<<<<< HEAD
=======

>>>>>>> 86f808cc
class SinusoidalPosEmb(nn.Module):
    def __init__(self, dim):
        super().__init__()
        self.dim = dim

    def forward(self, x):
        device = x.device
        half_dim = self.dim // 2
        emb = math.log(10000) / (half_dim - 1)
        emb = torch.exp(torch.arange(half_dim, device=device) * -emb)
        emb = x[:, None] * emb[None, :]
        emb = torch.cat((emb.sin(), emb.cos()), dim=-1)
        return emb

<<<<<<< HEAD
ENCODERS={
    "GaussianFourierProjectionTimeEncoder".lower(): GaussianFourierProjectionTimeEncoder,
    "GaussianFourierProjectionEncoder".lower(): GaussianFourierProjectionEncoder,
    "ExponentialFourierProjectionTimeEncoder".lower(): ExponentialFourierProjectionTimeEncoder,
    "SinusoidalPosEmb".lower(): SinusoidalPosEmb
=======

ENCODERS = {
    "GaussianFourierProjectionTimeEncoder".lower(): GaussianFourierProjectionTimeEncoder,
    "GaussianFourierProjectionEncoder".lower(): GaussianFourierProjectionEncoder,
    "ExponentialFourierProjectionTimeEncoder".lower(): ExponentialFourierProjectionTimeEncoder,
    "SinusoidalPosEmb".lower(): SinusoidalPosEmb,
>>>>>>> 86f808cc
}<|MERGE_RESOLUTION|>--- conflicted
+++ resolved
@@ -213,10 +213,6 @@
         t_emb = self.mlp(t_freq)
         return t_emb
 
-<<<<<<< HEAD
-=======
-
->>>>>>> 86f808cc
 class SinusoidalPosEmb(nn.Module):
     def __init__(self, dim):
         super().__init__()
@@ -231,18 +227,9 @@
         emb = torch.cat((emb.sin(), emb.cos()), dim=-1)
         return emb
 
-<<<<<<< HEAD
 ENCODERS={
     "GaussianFourierProjectionTimeEncoder".lower(): GaussianFourierProjectionTimeEncoder,
     "GaussianFourierProjectionEncoder".lower(): GaussianFourierProjectionEncoder,
     "ExponentialFourierProjectionTimeEncoder".lower(): ExponentialFourierProjectionTimeEncoder,
     "SinusoidalPosEmb".lower(): SinusoidalPosEmb
-=======
-
-ENCODERS = {
-    "GaussianFourierProjectionTimeEncoder".lower(): GaussianFourierProjectionTimeEncoder,
-    "GaussianFourierProjectionEncoder".lower(): GaussianFourierProjectionEncoder,
-    "ExponentialFourierProjectionTimeEncoder".lower(): ExponentialFourierProjectionTimeEncoder,
-    "SinusoidalPosEmb".lower(): SinusoidalPosEmb,
->>>>>>> 86f808cc
 }